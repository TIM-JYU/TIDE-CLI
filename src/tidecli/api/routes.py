"""
This module contain the functions that make requests to the API.

Functions are used by main program and utility functions.
"""

__authors__ = ["Olli-Pekka Riikola, Olli Rutanen, Joni Sinokki"]
__license__ = "MIT"
__date__ = "11.5.2024"

import click
import requests

from tidecli.models.course import Course
from tidecli.models.submit_data import SubmitData
from tidecli.models.task_data import TaskData
from tidecli.models.tim_feedback import TimFeedback
from tidecli.tide_config import (
    BASE_URL,
    INTROSPECT_ENDPOINT,
    PROFILE_ENDPOINT,
    IDE_COURSES_ENDPOINT,
    TASK_BY_IDE_TASK_ID_ENDPOINT,
    SUBMIT_TASK_ENDPOINT,
    TASKS_BY_DOC_ENDPOINT,
)
from tidecli.utils.handle_token import get_signed_in_user


def make_request(
<<<<<<< HEAD
    endpoint: str, method: str = "GET", params: dict[str, str] | None = None
=======
    endpoint: str,
    method: str = "GET",
    params: dict[str, str | None] | None = None,
>>>>>>> ec6ba567
) -> dict:
    """
    Make a request to the API.

    :param endpoint: API endpoint
    :param method: HTTP method
    :param params: data to send
    return: JSON response
    """
    signed_in_user = get_signed_in_user()
    if not signed_in_user:
        raise click.ClickException("User not logged in")

<<<<<<< HEAD
    signed_in_user = get_signed_in_user()
    if not signed_in_user:
        raise click.ClickException("User not logged in")

=======
>>>>>>> ec6ba567
    token: str = signed_in_user.password

    try:
        res = requests.request(
            method,
            f"{BASE_URL}{endpoint}",
            headers={"Authorization": f"Bearer {token}"},
            json=params,
        )

        res_json = res.json()
        if "error" in res_json:
            error = res_json["error"]
            if "error_description" in res_json:
<<<<<<< HEAD
                raise click.ClickException(error + "\n" + res_json["error_description"])
            else:
                raise click.ClickException(error)
        return res_json

    except Exception as e:
        raise click.ClickException(f"{e}")
=======
                raise Exception(error + "\n" + res_json["error_description"])
            else:
                raise Exception(error)
        return res_json

    except Exception as e:
        raise click.ClickException(
            f"Could not complete API call {endpoint}\n{e}"
        ) from e
>>>>>>> ec6ba567


def validate_token() -> dict:
    """
    Validate the token for the user.

    return: JSON response  of token validity
    """
    res = make_request(endpoint=INTROSPECT_ENDPOINT, method="POST")

    return res


def get_profile() -> dict:
    """
    Get the user profile.

    return: JSON response  of user profile
    """
    return make_request(endpoint=PROFILE_ENDPOINT)


def get_ide_courses() -> list[Course]:
    """
<<<<<<< HEAD
    Get the logged in user courses that are in user bookmarks and have ideCourse tag
    return: JSON response of course name and course path, course id and paths for demo documents
=======
    Get the logged in user courses.

    Get users that are in user bookmarks and have ideCourse tag.

    return: JSON response of course name and course path,
    course id and paths for demo documents
>>>>>>> ec6ba567
    """
    res = make_request(endpoint=IDE_COURSES_ENDPOINT)
    all_courses = [Course(**course) for course in res]

    return all_courses


<<<<<<< HEAD
def get_tasks_by_doc(doc_path: str, doc_id: int = None) -> list[TaskData]:
    """
    Get the tasks by document path or document id
    :param doc_path: Tasks document path
    :param doc_id: Tasks document id
    return: JSON response of tasks
    """

    # TODO: fix tim to not require doc_id and remove the parameter
=======
def get_tasks_by_doc(doc_path: str) -> list[TaskData]:
    """
    Get the tasks by document path or document id.

    :param doc_path: Tasks document path
    return: JSON response of tasks
    """
    doc_id = None  # Tim requires doc_id to be None if not used
>>>>>>> ec6ba567

    res = make_request(
        endpoint=TASKS_BY_DOC_ENDPOINT,
        params={"doc_path": doc_path, "doc_id": doc_id},
    )

    tasks = [TaskData(**task) for task in res]

    return tasks


def get_task_by_ide_task_id(
    ide_task_id: str,
    doc_path: str,
<<<<<<< HEAD
    doc_id: int = None,
=======
>>>>>>> ec6ba567
) -> TaskData:
    """
    Get the tasks by ideTask id and demo document path or id.

    :param doc_path: Demo document path
    :param ide_task_id: ideTask id
    return: JSON response of tasks
    """
<<<<<<< HEAD
    # TODO: fix tim to not require doc_id and remove the parameter
=======
    doc_id = None  # Tim requires doc_id to be None if not used
>>>>>>> ec6ba567

    res = make_request(
        endpoint=TASK_BY_IDE_TASK_ID_ENDPOINT,
        params={
            "doc_path": doc_path,
            "doc_id": doc_id,
            "ide_task_id": ide_task_id,
        },
    )

    return TaskData(**res)


def submit_task(
    task_files: SubmitData,
) -> TimFeedback:
    """
    Submit the task by task id, document id and paragraph id.

    :param task_files: Task/s data
    return: JSON response of tasks
    """
    res = make_request(
        endpoint=SUBMIT_TASK_ENDPOINT,
        method="PUT",
        params=task_files.submit_json(),
    )
    feedback = res.get("result")
    if not feedback:
        raise click.ClickException("No feedback received")

    return TimFeedback(**feedback)<|MERGE_RESOLUTION|>--- conflicted
+++ resolved
@@ -28,13 +28,9 @@
 
 
 def make_request(
-<<<<<<< HEAD
-    endpoint: str, method: str = "GET", params: dict[str, str] | None = None
-=======
     endpoint: str,
     method: str = "GET",
     params: dict[str, str | None] | None = None,
->>>>>>> ec6ba567
 ) -> dict:
     """
     Make a request to the API.
@@ -48,13 +44,12 @@
     if not signed_in_user:
         raise click.ClickException("User not logged in")
 
-<<<<<<< HEAD
+    token: str = signed_in_user.password
+
     signed_in_user = get_signed_in_user()
     if not signed_in_user:
         raise click.ClickException("User not logged in")
 
-=======
->>>>>>> ec6ba567
     token: str = signed_in_user.password
 
     try:
@@ -69,15 +64,6 @@
         if "error" in res_json:
             error = res_json["error"]
             if "error_description" in res_json:
-<<<<<<< HEAD
-                raise click.ClickException(error + "\n" + res_json["error_description"])
-            else:
-                raise click.ClickException(error)
-        return res_json
-
-    except Exception as e:
-        raise click.ClickException(f"{e}")
-=======
                 raise Exception(error + "\n" + res_json["error_description"])
             else:
                 raise Exception(error)
@@ -87,7 +73,6 @@
         raise click.ClickException(
             f"Could not complete API call {endpoint}\n{e}"
         ) from e
->>>>>>> ec6ba567
 
 
 def validate_token() -> dict:
@@ -112,17 +97,12 @@
 
 def get_ide_courses() -> list[Course]:
     """
-<<<<<<< HEAD
-    Get the logged in user courses that are in user bookmarks and have ideCourse tag
-    return: JSON response of course name and course path, course id and paths for demo documents
-=======
     Get the logged in user courses.
 
     Get users that are in user bookmarks and have ideCourse tag.
 
     return: JSON response of course name and course path,
     course id and paths for demo documents
->>>>>>> ec6ba567
     """
     res = make_request(endpoint=IDE_COURSES_ENDPOINT)
     all_courses = [Course(**course) for course in res]
@@ -130,17 +110,6 @@
     return all_courses
 
 
-<<<<<<< HEAD
-def get_tasks_by_doc(doc_path: str, doc_id: int = None) -> list[TaskData]:
-    """
-    Get the tasks by document path or document id
-    :param doc_path: Tasks document path
-    :param doc_id: Tasks document id
-    return: JSON response of tasks
-    """
-
-    # TODO: fix tim to not require doc_id and remove the parameter
-=======
 def get_tasks_by_doc(doc_path: str) -> list[TaskData]:
     """
     Get the tasks by document path or document id.
@@ -149,7 +118,6 @@
     return: JSON response of tasks
     """
     doc_id = None  # Tim requires doc_id to be None if not used
->>>>>>> ec6ba567
 
     res = make_request(
         endpoint=TASKS_BY_DOC_ENDPOINT,
@@ -164,10 +132,6 @@
 def get_task_by_ide_task_id(
     ide_task_id: str,
     doc_path: str,
-<<<<<<< HEAD
-    doc_id: int = None,
-=======
->>>>>>> ec6ba567
 ) -> TaskData:
     """
     Get the tasks by ideTask id and demo document path or id.
@@ -176,11 +140,7 @@
     :param ide_task_id: ideTask id
     return: JSON response of tasks
     """
-<<<<<<< HEAD
-    # TODO: fix tim to not require doc_id and remove the parameter
-=======
     doc_id = None  # Tim requires doc_id to be None if not used
->>>>>>> ec6ba567
 
     res = make_request(
         endpoint=TASK_BY_IDE_TASK_ID_ENDPOINT,
