--- conflicted
+++ resolved
@@ -137,8 +137,8 @@
                 "doc_path": doc_path,
                 "ide_task_id": ide_task_id,
             },
-<<<<<<< HEAD
         )
+
 
     def submit_task(
         self,
@@ -163,24 +163,4 @@
                 "task_data": task_data,
                 "task_id_ext": task_id_ext,
             },
-        )
-
-
-# TODO: Add error handling
-class ConfigError(Exception):
-    """
-    Exception raised for errors in the config file
-    """
-
-    pass
-
-
-class RequestError(Exception):
-    """
-    Exception raised for errors in the request
-    """
-
-    pass
-=======
-        )
->>>>>>> 4d7a461b
+        )