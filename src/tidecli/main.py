--- conflicted
+++ resolved
@@ -4,15 +4,11 @@
 This module contains the main command group for the Tide CLI.
 The whole CLI app may be located in different module.
 """
-<<<<<<< HEAD
 
-=======
->>>>>>> 49db0ffa
+
 from pathlib import Path
 
 import click
-from tidecli.models.TimFeedback import TimFeedback
-<<<<<<< HEAD
 from tidecli.utils.file_handler import (
     create_task,
     get_task_file_data,
@@ -24,12 +20,9 @@
     get_task_by_ide_task_id,
     submit_task,
 )
-=======
-from tidecli.utils.file_handler import create_demo_task, get_task_file_data, get_metadata
-from tidecli.api.routes import get_ide_courses, get_tasks_by_doc, get_task_by_ide_task_id, submit_task
->>>>>>> 49db0ffa
 from tidecli.models.Course import Course
 from tidecli.models.SubmitData import SubmitData
+from tidecli.models.TimFeedback import TimFeedback
 from tidecli.models.TaskData import TaskData, TaskFile
 from tidecli.utils.handle_token import delete_token
 from tidecli.utils.login_handler import login_details
@@ -85,10 +78,6 @@
     """Fetch tasks by doc path."""
     tasks = get_tasks_by_doc(doc_path=demo_path)
 
-<<<<<<< HEAD
-    # TODO: heittää erroria TIMistä C++ kurssin tehtäviä hakiessa
-=======
->>>>>>> 49db0ffa
     for task in tasks:
         click.echo(task.pretty_print())
 
@@ -102,7 +91,6 @@
 def create(demo_path, ide_task_id, all, force, dir):
     """Create all tasks or single if option given."""
     if not all:
-<<<<<<< HEAD
         task_data: TaskData = get_task_by_ide_task_id(
             ide_task_id=ide_task_id, doc_path=demo_path
         )
@@ -116,15 +104,6 @@
         task_datas = get_tasks_by_doc(doc_path=demo_path)
         create_task(task_data=task_datas, overwrite=force)
         click.echo("All tasks were saved")
-=======
-        task_data: TaskData = get_task_by_ide_task_id(ide_task_id=ide_task_id, doc_path=demo_path)
-
-        create_demo_task(task_data, "Ohjelmointi 1", demo_path, overwrite=force)
-
-        click.echo(task_data.ide_task_id + " was saved")
-    else:
-        pass  # TODO: luo kaikkien harjoitusten kaikki tehtävät
->>>>>>> 49db0ffa
 
 
 @tim_ide.command()
@@ -140,9 +119,8 @@
         raise click.ClickException("Invalid path")
 
     metadata = get_metadata(path)
-    answer_files = get_task_file_data(path, metadata) # meta_data.task_files[0].file_name)
+    answer_files = get_task_file_data(path, metadata)
 
-<<<<<<< HEAD
     if not answer_files:
         raise click.ClickException("Invalid task file")
 
@@ -155,19 +133,7 @@
         code_language=metadata.type,
     )
 
-=======
-    # Get metadata from the task folder
-    meta_data = get_metadata(path)
-    if not meta_data:
-        click.echo("Invalid metadata file")
-        return
-    t = SubmitData(code_files=TaskFile(content=code_file, path=""),
-                   task_id=meta_data["task_id"], doc_id=meta_data["doc_id"],
-                   code_language=meta_data["code_language"])
-
->>>>>>> 49db0ffa
     feedback = submit_task(t)
-
     click.echo(feedback.console_output())
 
 
