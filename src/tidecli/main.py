"""
Main module for the Tide CLI.

This module contains the main command group for the Tide CLI.
The whole CLI app may be located in different module.
"""

<<<<<<< HEAD
=======
__authors__ = ["Olli-Pekka Riikola, Olli Rutanen, Joni Sinokki"]
__license__ = "MIT"
__date__ = "11.5.2024"

>>>>>>> ec6ba567
import json
from pathlib import Path
from typing import List

import click

from tidecli.api.routes import (
    get_ide_courses,
    get_tasks_by_doc,
    get_task_by_ide_task_id,
    submit_task,
)
from tidecli.models.submit_data import SubmitData
from tidecli.models.task_data import TaskData
from tidecli.utils.file_handler import (
    create_task,
    get_task_file_data,
    get_metadata,
    create_tasks,
)
from tidecli.utils.handle_token import delete_token
from tidecli.utils.login_handler import login_details


@click.group()
def tim_ide():
    """CLI tool for downloading and submitting TIM tasks."""
    pass


@tim_ide.command()
@click.option("--json", "-j", "jsondata", is_flag=True, default=False)
def login(jsondata):
    """
    Log in the user and saves the token to the keyring.

    Functionality: Opens a browser window for the user to log in.
    """
    if jsondata:
        click.echo(
<<<<<<< HEAD
            json.dumps(login_details(jsondata=True), ensure_ascii=False, indent=4)
=======
            json.dumps(
                login_details(jsondata=True), ensure_ascii=False, indent=4
            )
>>>>>>> ec6ba567
        )
    else:
        click.echo(login_details())


@tim_ide.command()
def logout():
    """Log out the user and deletes the token from the keyring."""
    click.echo(delete_token())


@tim_ide.command()
@click.option("--json", "-j", "jsondata", is_flag=True, default=False)
def courses(jsondata):
    """
<<<<<<< HEAD
    List  all courses.
=======
    List all courses.
>>>>>>> ec6ba567

    Prints all courses that the user has access to.

    If --json flag is used, the output is printed in JSON format.
    """
<<<<<<< HEAD

=======
>>>>>>> ec6ba567
    data = get_ide_courses()

    if not jsondata:
        for course in data:
            click.echo(course.pretty_print())

    if jsondata:
        # Create JSON object list
        courses_json = [course.to_json() for course in data]
        click.echo(json.dumps(courses_json, ensure_ascii=False, indent=4))


@click.group()
def task():
    """
    Task related commands.

    It is possible to list and create all tasks per excercise or just
    create one task.
    """
    # TODO: printtaa esim. aiemmin noudetut taskit tms järkevää.
    pass


@task.command()
@click.option("--json", "-j", "jsondata", is_flag=True, default=False)
@click.argument("demo_path", type=str, required=True)
def list(demo_path, jsondata):
    """
    Fetch tasks by doc path.

    Fetches all tasks from the given doc path and prints them.
    :param demo_path: Path to the demo file.
    :param jsondata: If True, prints the output in JSON format.
<<<<<<< HEAD

    """
    tasks: list[TaskData] = get_tasks_by_doc(doc_path=demo_path)

    if not jsondata:
        for task in tasks:
            click.echo(task.pretty_print())

    if jsondata:
        # Create JSON object list
        tasks_json = [task.to_json() for task in tasks]
=======

    """
    tasks: List[TaskData] = get_tasks_by_doc(doc_path=demo_path)

    if not jsondata:
        for t in tasks:
            click.echo(t.pretty_print())

    if jsondata:
        # Create JSON object list
        tasks_json = [t.to_json() for t in tasks]
>>>>>>> ec6ba567
        click.echo(json.dumps(tasks_json, ensure_ascii=False, indent=4))


@task.command()
@click.option("--all", "-a", "all", is_flag=True, default=False)
@click.option("--force", "-f", "force", is_flag=True, default=False)
@click.option("--dir", "-d", "dir", type=str, default=None)
@click.argument("demo_path", type=str)
@click.argument("ide_task_id", type=str, default=None, required=False)
def create(demo_path, ide_task_id, all, force, dir):
    """Create tasks based on options."""
    if all:
        # Create all tasks
<<<<<<< HEAD
        tasks: list[TaskData] = get_tasks_by_doc(doc_path=demo_path)
=======
        tasks: List[TaskData] = get_tasks_by_doc(doc_path=demo_path)
>>>>>>> ec6ba567
        create_tasks(tasks=tasks, overwrite=force, user_path=dir)

    elif ide_task_id:
        # Create a single task
        task_data: TaskData = get_task_by_ide_task_id(
            ide_task_id=ide_task_id, doc_path=demo_path
        )
        create_task(task=task_data, overwrite=force, user_path=dir)

    else:
        click.echo("Please provide either --all or an ide_task_id.")


@tim_ide.command()
@click.argument("path", type=str, required=True)
@click.argument("file_name", type=str, required=False)
def submit(path, file_name):
    """
    Enter the path of the task folder to submit the task/tasks to TIM.
<<<<<<< HEAD
=======

>>>>>>> ec6ba567
    Path must be inserted in the following format: "/path/to/task/folder".
    """

    path = Path(path)

    if not path.exists():
        raise click.ClickException(
            "Invalid path. Give an absolute path to the task folder \
            in the local file system"
        )

    # Get metadata from the task folder
    metadata = get_metadata(path)
    if not metadata:
        raise click.ClickException("Invalid metadata")

    answer_files = get_task_file_data(path, metadata)
    if not answer_files:
        raise click.ClickException("Invalid task file")

    for f in answer_files:
        if file_name and f.file_name != file_name:
            continue

        t = SubmitData(
            code_files=[f],
            code_language=metadata.run_type,
        )
        feedback = submit_task(t)
        click.echo(feedback.console_output())


tim_ide.add_command(task)

if __name__ == "__main__":
    tim_ide()<|MERGE_RESOLUTION|>--- conflicted
+++ resolved
@@ -5,13 +5,10 @@
 The whole CLI app may be located in different module.
 """
 
-<<<<<<< HEAD
-=======
 __authors__ = ["Olli-Pekka Riikola, Olli Rutanen, Joni Sinokki"]
 __license__ = "MIT"
 __date__ = "11.5.2024"
 
->>>>>>> ec6ba567
 import json
 from pathlib import Path
 from typing import List
@@ -52,13 +49,9 @@
     """
     if jsondata:
         click.echo(
-<<<<<<< HEAD
-            json.dumps(login_details(jsondata=True), ensure_ascii=False, indent=4)
-=======
             json.dumps(
                 login_details(jsondata=True), ensure_ascii=False, indent=4
             )
->>>>>>> ec6ba567
         )
     else:
         click.echo(login_details())
@@ -74,20 +67,12 @@
 @click.option("--json", "-j", "jsondata", is_flag=True, default=False)
 def courses(jsondata):
     """
-<<<<<<< HEAD
-    List  all courses.
-=======
     List all courses.
->>>>>>> ec6ba567
 
     Prints all courses that the user has access to.
 
     If --json flag is used, the output is printed in JSON format.
     """
-<<<<<<< HEAD
-
-=======
->>>>>>> ec6ba567
     data = get_ide_courses()
 
     if not jsondata:
@@ -122,19 +107,6 @@
     Fetches all tasks from the given doc path and prints them.
     :param demo_path: Path to the demo file.
     :param jsondata: If True, prints the output in JSON format.
-<<<<<<< HEAD
-
-    """
-    tasks: list[TaskData] = get_tasks_by_doc(doc_path=demo_path)
-
-    if not jsondata:
-        for task in tasks:
-            click.echo(task.pretty_print())
-
-    if jsondata:
-        # Create JSON object list
-        tasks_json = [task.to_json() for task in tasks]
-=======
 
     """
     tasks: List[TaskData] = get_tasks_by_doc(doc_path=demo_path)
@@ -146,7 +118,6 @@
     if jsondata:
         # Create JSON object list
         tasks_json = [t.to_json() for t in tasks]
->>>>>>> ec6ba567
         click.echo(json.dumps(tasks_json, ensure_ascii=False, indent=4))
 
 
@@ -160,11 +131,7 @@
     """Create tasks based on options."""
     if all:
         # Create all tasks
-<<<<<<< HEAD
-        tasks: list[TaskData] = get_tasks_by_doc(doc_path=demo_path)
-=======
         tasks: List[TaskData] = get_tasks_by_doc(doc_path=demo_path)
->>>>>>> ec6ba567
         create_tasks(tasks=tasks, overwrite=force, user_path=dir)
 
     elif ide_task_id:
@@ -184,10 +151,7 @@
 def submit(path, file_name):
     """
     Enter the path of the task folder to submit the task/tasks to TIM.
-<<<<<<< HEAD
-=======
 
->>>>>>> ec6ba567
     Path must be inserted in the following format: "/path/to/task/folder".
     """
 
