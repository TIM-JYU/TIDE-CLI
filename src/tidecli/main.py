--- conflicted
+++ resolved
@@ -149,22 +149,12 @@
 
 
 @task.command()
-<<<<<<< HEAD
-@click.option("--json", "-j", "print_json", is_flag=True, default=False)
-@click.option("--all", "-a", "all", is_flag=True, default=False)
-=======
 @click.option("--all", "-a", "all_tasks", is_flag=True, default=False)
->>>>>>> 405cf2af
 @click.option("--force", "-f", "force", is_flag=True, default=False)
 @click.option("--dir", "-d", "user_dir", type=str, default=None)
 @click.argument("demo_path", type=str)
 @click.argument("ide_task_id", type=str, default=None, required=False)
-<<<<<<< HEAD
-def create(demo_path: str, ide_task_id: str, all: bool, force: bool, dir: str, print_json: bool) -> None:
-    # TODO: json print
-=======
 def create(demo_path: str, ide_task_id: str, all_tasks: bool, force: bool, user_dir: str) -> None:
->>>>>>> 405cf2af
     """Create tasks based on options."""
     if not is_logged_in():
         return
@@ -204,15 +194,6 @@
     file_contents = file_path.read_text()
 
     metadata = get_metadata(file_path.parent)
-<<<<<<< HEAD
-    task_file_contents = next(
-        (x.content for x in metadata.task_files if x.file_name == file_path.name), None
-    )
-
-    if task_file_contents == None:
-        raise click.ClickException("File is not part of this task")
-
-=======
 
     file_dir = file_path.parent
 
@@ -228,7 +209,6 @@
 
     file_path.write_text(task_file_contents)
 
->>>>>>> 405cf2af
     combined_contents = answer_with_original_noneditable_sections(
         file_contents, task_file_contents
     )
