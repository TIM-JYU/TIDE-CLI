import click

<<<<<<< HEAD
from tidecli.api.oauth_login import authenticate
=======
from utils.login_handler import LoginHandler
>>>>>>> 2327a764


@click.group()
def tim_ide():
    pass


@tim_ide.command()
def login():
    """
    Opens a login link.
    """
<<<<<<< HEAD
    if authenticate():
        click.echo("Login successful.")
    else:
        click.echo("Login failed.")
=======
    lh = LoginHandler()
    if lh.is_logged_in():
        # Validate the token
        click.echo(f"You are already logged in as {lh.username}.")
        return
    else:
        click.echo("You are not logged in.")
>>>>>>> 2327a764


@tim_ide.command()
def logout():
    """User logout"""
    # Do something
    click.echo("Logout successful.")


@tim_ide.command()
@click.argument("course", required=False)
def list(course=None):
    """
    Lists user courses. If course is provided, it will list the course tasks.

    Usage:
    [OPTIONS] [COURSE]

    Options:
    COURSE  Course name (not required)
    """

    if course:
        click.echo(f"Listed tasks for course {course}")
    else:
        click.echo("Listed all courses")


@tim_ide.command()
@click.argument("course")
@click.option("--task", help="Specific task to pull")
def pull(course, task=None):
    """
    Fetches course or task data

    Usage:
    [OPTIONS] COURSE

    Options:
    --task NAME (not required)
    """
    # Do something
    if task:
        click.echo(f"Pulled task {task} for course {course}")
    else:
        click.echo(f"Pulled course {course}")


@tim_ide.command()
@click.argument("course")
@click.option("--task", help="Specific task to submit")
def push(course, task=None):
    """
    Submits course or task data

    Usage:
    [OPTIONS] COURSE

    Options:
    --task NAME (not required)
    """
    # Do something
    if task:
        click.echo(f"Pushed task {task} for course {course}")
    else:
        click.echo(f"Pushed course {course}")


if __name__ == "__main__":
    tim_ide()<|MERGE_RESOLUTION|>--- conflicted
+++ resolved
@@ -1,11 +1,4 @@
 import click
-
-<<<<<<< HEAD
-from tidecli.api.oauth_login import authenticate
-=======
-from utils.login_handler import LoginHandler
->>>>>>> 2327a764
-
 
 @click.group()
 def tim_ide():
@@ -17,20 +10,10 @@
     """
     Opens a login link.
     """
-<<<<<<< HEAD
     if authenticate():
         click.echo("Login successful.")
     else:
         click.echo("Login failed.")
-=======
-    lh = LoginHandler()
-    if lh.is_logged_in():
-        # Validate the token
-        click.echo(f"You are already logged in as {lh.username}.")
-        return
-    else:
-        click.echo("You are not logged in.")
->>>>>>> 2327a764
 
 
 @tim_ide.command()
