--- conflicted
+++ resolved
@@ -102,18 +102,11 @@
         else:
             return f"ID: {self.ide_task_id}"
 
-<<<<<<< HEAD
-    def to_json(self):
-        """Convert to dict."""
-        task_data = self.dict()
-        task_data["task_files"] = [task_file.dict() for task_file in self.task_files]
-=======
     def to_json(self) -> dict:
         """Convert to dict."""
         task_data = self.dict()
         task_data["task_files"] = [
             task_file.dict() for task_file in self.task_files
         ]
->>>>>>> ec6ba567
 
         return task_data