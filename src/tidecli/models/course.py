--- conflicted
+++ resolved
@@ -56,15 +56,9 @@
 
         return f"Course: {self.name}, ID: {self.id}\n{''.join(task_paths)}"
 
-<<<<<<< HEAD
-    def to_json(self):
-        """
-        Converts the course to JSON.
-=======
     def to_json(self) -> dict[str, Any]:
         """
         Convert the course to JSON.
->>>>>>> ec6ba567
 
         :return: Course as JSON
         """
