"""Module takes care of handling login requests."""

__authors__ = ["Olli-Pekka Riikola, Olli Rutanen, Joni Sinokki"]
__license__ = "MIT"
__date__ = "11.5.2024"

import datetime

import click

from tidecli.api.oauth_login import authenticate
from tidecli.api.routes import validate_token
from tidecli.models.user import User
from tidecli.utils.handle_token import get_signed_in_user


def login_details(jsondata: bool = False):
    """
    Get the login details for the user.

    If the user is already logged in then return the token validity time.
    If the user is not logged in then return the login link
    """

    user_login: User | None = get_signed_in_user()

    # If the username exist in credential manager then return the token validity
    if user_login and user_login.password:

<<<<<<< HEAD
        # Validate the token, in case of error in validation, return the error message and ask the user to login again
=======
        # Validate the token, in case of error in validation,
        # return the error message and ask the user to login again
>>>>>>> ec6ba567
        try:
            token_validity_time = validate_token()
        except click.ClickException as e:
            click.echo(f"Error: {e}" + "\nPlease try to log in again.")
            if authenticate():
                if jsondata:
                    return {"login_success": True}
                return "Login successful!"
            else:
                if jsondata:
                    return {"login_success": False}
                return "Login failed. Please try again."

        # If the token is not expired then return the token validity time
        expiration_time = token_validity_time.get("exp")
        if expiration_time:
            if jsondata:
                return {
                    "login_success": True,
                }
            return (
                "Logged in as "
                + user_login.username
                + "\nToken is still valid for "
                + str(datetime.timedelta(seconds=expiration_time))
            )
        else:
            if jsondata:
                return {"login_success": False}
            return "Token validity time not found"

    # If the username does not exist in credential manager
    # then return the login link
    else:
        if authenticate():
            if jsondata:
                return {"login_success": True}
            return "Login successful!"
        else:
            if jsondata:
                return {"login_success": False}
            return "Login failed. Please try again."<|MERGE_RESOLUTION|>--- conflicted
+++ resolved
@@ -27,12 +27,8 @@
     # If the username exist in credential manager then return the token validity
     if user_login and user_login.password:
 
-<<<<<<< HEAD
-        # Validate the token, in case of error in validation, return the error message and ask the user to login again
-=======
         # Validate the token, in case of error in validation,
         # return the error message and ask the user to login again
->>>>>>> ec6ba567
         try:
             token_validity_time = validate_token()
         except click.ClickException as e:
