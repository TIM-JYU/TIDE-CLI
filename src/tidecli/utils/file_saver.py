<<<<<<< HEAD
import os
import json
from tidecli.api.routes import Routes


def create_task_files(task_data, file_path):
    """
    Creates files of tasks in the given path.
    """
    # TODO: Tiedoston luonti useammalle tehtävälle
    # TODO: file_name oikeasta datasta
    file_name = "metadata.json"
    full_file_path = os.path.join(file_path, file_name)

    # task_data string conversion
    task_data = json.dumps(task_data, indent=4)

    # Check if the file already exists
    overwrite = ""
    if os.path.exists(full_file_path):
        while overwrite.lower() not in ["y", "n"]:
            overwrite = input(f"File already exists: {full_file_path} \nDo you want to overwrite the file? (y/n): ")
            if overwrite.lower() == "y":
                with open(full_file_path, "w") as file:
                    file.write(task_data)
                    print(f"File overwritten: {full_file_path}")
            elif overwrite.lower() == "n":
                print(f"File {file_name} not overwritten.")
            else:
                print("Invalid input. Please enter 'y' or 'n'.")

    if overwrite == "n":
        return
    # Write task data to file
    with open(full_file_path, "w") as file:
        file.write(task_data)


def create_folders(course_data, user_location):
    """
    Creates folder structure for task/demo paths in course data.
    """
    test_task_data = Routes().get_task_by_ide_task_id(ide_task_id="Tehtävä1", doc_path="courses/ohjelmointikurssi1"
                                                                                       "/Demot/Demo1")
    if not test_task_data:
        print("No task data found for the given ide_task_id.")
        return

       # [{'ide_files': {'code': "print('Hello world!')",
       #                              'path': 'main.py'},
       #                'task_info': {'header': 'Hello world!',
       #                              'stem': 'Kirjoita viesti maailmalle',
       #                              'answer_count': None,
       #                              'type': 'py'},
       #                'task_id': '60.pythontesti',
       #                'document_id': 60,
       #                'paragraph_id': 'Xelt2CQGvUwL',
       #                'ide_task_id': 'Tehtävä1'}]

    for course in course_data:
        course_name = course.get("course_name")
        demo_paths = course.get("demo_paths", [])

        for i, demo in enumerate(demo_paths):
            demo_path = demo.get("path")
            full_path = os.path.join(user_location, course_name, demo_path)

            # Creates directory and parent directories if they don't exist
            os.makedirs(full_path, exist_ok=True)
            print(f"Folders created for {full_path}")

            # Call create_task_files for the last folder in demo_paths
            if i == len(demo_paths) - 1:
                create_task_files(test_task_data, full_path)


def check_path_validity():
    """
    Check if the input path is valid
    """
    while True:
        user_selected_path = input("Enter custom path where folder structure is created: ")
        if os.path.exists(user_selected_path) and os.access(user_selected_path, os.W_OK):
            return user_selected_path
        if user_selected_path.lower() in ["q", "quit"]:
            exit()
        if user_selected_path.lower() in ["pwd", "current"]:
            print(f"Current working directory: {os.getcwd()}")
        else:
            print(f"Invalid path or insufficient permissions for {user_selected_path} \nTry again.\n"
                  f"Enter 'q' to quit.\n"
                  f"Enter 'pwd' to print current working directory.")


routes = Routes()

# Get course data
user_course_data = routes.get_ide_courses()

# Users choice for custom path
user_path = check_path_validity()

create_folders(user_course_data, user_path)
=======
def create_structure(data) -> str:
    """
    Return path to working directory
    """
    return ""


def write_structure(data) -> list:
    """
    Write a list of folder names to create
    """

    return []
>>>>>>> 887f02f5
<|MERGE_RESOLUTION|>--- conflicted
+++ resolved
@@ -1,4 +1,3 @@
-<<<<<<< HEAD
 import os
 import json
 from tidecli.api.routes import Routes
@@ -102,18 +101,3 @@
 user_path = check_path_validity()
 
 create_folders(user_course_data, user_path)
-=======
-def create_structure(data) -> str:
-    """
-    Return path to working directory
-    """
-    return ""
-
-
-def write_structure(data) -> list:
-    """
-    Write a list of folder names to create
-    """
-
-    return []
->>>>>>> 887f02f5
