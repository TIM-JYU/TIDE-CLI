"""Module for creating file structures for tasks and demos."""

import os
import json
import shutil
from tidecli.api.routes import Routes
from tidecli.models.TaskData import TaskData
from tidecli.models.Course import Course
from pathlib import Path


def create_task_files(task_data, file_path):
    """
    Create files of tasks in the given path.

    :param task_data: TaskData object
    :param file_path: Path to folder to create task folder and file
    """
    # TODO: Tiedoston luonti useammalle tehtävälle
    # TODO: file_name oikeasta datasta
    file_name = "metadata.json"


    full_file_path = os.path.join(file_path, file_name)

    # TODO: Pathlib käyttöön ->
    # full_file_path = file_path / file_name
    # if full_file_path.exists():

    # task_data string conversion
    task_data = json.dumps(task_data, indent=4)

    # Check if the file already exists
    overwrite = ""

    if os.path.exists(full_file_path):
        while overwrite.lower() not in ["y", "n"]:

            # TODO: Käsittele ylikirjoitus click.promtilla?
            overwrite = input(f"File already exists: {full_file_path} \nDo you want to overwrite the file? (y/n): ")
            if overwrite.lower() == "y":
                with open(full_file_path, "w") as file:
                    file.write(task_data)
                    print(f"File overwritten: {full_file_path}")
            elif overwrite.lower() == "n":
                print(f"File {file_name} not overwritten.")
            else:
                print("Invalid input. Please enter 'y' or 'n'.")

    if overwrite == "n":
        return
    # Write task data to file
    with open(full_file_path, "w") as file:
        file.write(task_data)


def create_metadata(courses: list[Course]):
    """
    Create a metadata.json for each course.

    :param courses: List of courses
    """
    # TODO: tee metadata kaikkien kurssien kaikista tehtävistä
    metadata = []
    for course in courses:
        item = {
            "name": course.name,
            "id": course.id,
            "path": course.path,
            "demos": []
        }

        for demo in course.demo_paths:
            # tasks = Routes.get_tasks_by_doc_path(doc_path=demo)
            pass

        metadata.append(item)
        print(metadata)


def create_demo_strucure(courses: list[Course], overwrite=False):
    """
    Create a whole folder and filestructure.

    :param tasks: List of tasks validated to TaskData
    :param tasks_demo_path: The path from course object, tells where to create tasks
    """
    # TODO: luo demotehtävien perusteella tiedostorakenne
    for course in courses:
        # create_files(files=task.task_files, folder_path=tasks_demo_path, overwrite=overwrite)
        pass


<<<<<<< HEAD
def create_demo_tasks(course: Course):
    """
    Create all tasks in excercise.

    :param tasks: all tasks in
    """
    for demo_path in course.demo_paths:
        tasks = Routes.get_tasks_by_doc_path(demo_path)
        for task in tasks:
            create_demo_task(task_data=task, course_name=course.name, demo_path=demo_path)


def create_demo_task(task_data: TaskData, course_name: str, demo_path: str):
    """
    Create a single task.

    :param task_data: Validated task data
    :param course_name: course name
    :param demo_path: path to demo in TIM
=======
def create_demo_task(task_data: TaskData, course_name: str, demo_path: str):
    """
    Create a single demo.

    :param task_data: Validated task data
>>>>>>> 67294bd9

    """
    # TODO: ehkä pitäsi vaan luoda kaikki demot kerralla

    files = []
    for task in task_data.task_files:
        item = {
            "code": task.content,
            "path": task.path,
        }

        files.append(item)

    demo_folder = demo_path.split("/")[-1]
<<<<<<< HEAD
    # TODO: muuta toimimaan käyttäjän antamalla polulla
=======
>>>>>>> 67294bd9
    folder_path = os.path.join(os.environ['HOME'], 'Desktop', course_name, demo_folder, task_data.header)
    create_files(files=files, folder_path=folder_path, demo_path=demo_path, overwrite=False)
    write_metadata(folder_path, task_data.ide_task_id, demo_path=demo_path)


def create_files(files: list[dict] | dict, folder_path: str, demo_path: str, overwrite=False):
    """
    Create files of tasks in the given path.

    :param files: Dict or list of dicts. Contain name with file extension (.eg .py or .txt ...) and content
    :param folder_path: Demo path to folder to create taskfolder and file
    :param demo_path: Path to excercises in TIM
    :param overwrite: Flag if overwrite

    """
    if os.path.exists(folder_path):
        if isinstance(files, dict):
            create_file(files, folder_path=folder_path, overwrite=overwrite)
            return

        if os.listdir(folder_path) != 0:
            if not overwrite:
                # Raise SystemExit with code 1
                # TODO: käsittele ylikirjoitus kunnolla, sekä yhden että monen tiedoston tapauksessa
                print("TODO: Ei ylikirjoiteta, tämä on käsiteltävä erikseen.")
                exit(1)
            else:
                shutil.rmtree(folder_path)

    os.makedirs(folder_path, exist_ok=overwrite)

    for item in files:
        full_file_path = os.path.join(folder_path, item['path'])
        os.makedirs(os.path.dirname(full_file_path), exist_ok=True)
        with open(full_file_path, 'x') as file:
            file.write(item['code'])
            file.close()


def write_metadata(folder_path: str, ide_task_id: str, demo_path: str):
    """
    Write metadata.json to the given folder path.

    :param folder_path: Path to folder
    :param file_path: Path of the file

    """
    metadata = {
        "item": ide_task_id,
        "demo_path": demo_path
    }

    metadata_path = os.path.join(folder_path, "metadata.json")
    writemode = "w"
    if os.path.exists(metadata_path):
        writemode = "x"
    with open(os.path.join(metadata_path), writemode) as file:
        content = json.dumps(metadata, indent=4, ensure_ascii=False)
        file.write(content)
        file.close()


def create_file(item: dict, folder_path: str, overwrite=False):
    """
    Create files of tasks in the given path.

    :param item: Single dict, contains file data
    :param folder_path: Path to folder to create task folder and file
    :param overwrite: Flag if overwrite

    """
    full_file_path = os.path.join(folder_path, item['path'])
    # By default, writemode is CREATE
    # If path exists already, write mode is WRITE (overwrites)
    if os.path.exists(full_file_path):
        if not overwrite:
            # Raise SystemExit with code 1
            exit(1)

    # os.makedirs(os.path.dirname(full_file_path), exist_ok=True)
    # Write the file with desired writemode, CREATE or WRITE
    with open(full_file_path, 'x') as file:
        file.write(item['code'])
        file.close()


def formulate_metadata(courses: list, tasks: list):
    """
    Create metadata for courses and tasks.

    One metadata file for each course. JSON format.
    :param courses: List of courses
    :param tasks: List of tasks
    :return: List of courses and tasks
    """
    return [courses, tasks]


def create_folders(course_data, user_location):
    """
    Create folder structure for task/demo paths in course data.

    :param course_data: List of courses

    """
    test_task_data = Routes().get_task_by_ide_task_id(ide_task_id="Tehtävä1", doc_path="courses/ohjelmointikurssi1"
                                                      "/Demot/Demo1")
    if not test_task_data:
        print("No task data found for the given ide_task_id.")
        return

    # [{'ide_files': {'code': "print('Hello world!')",
    #                              'path': 'main.py'},
    #                'task_info': {'header': 'Hello world!',
    #                              'stem': 'Kirjoita viesti maailmalle',
    #                              'answer_count': None,
    #                              'type': 'py'},
    #                'task_id': '60.pythontesti',
    #                'document_id': 60,
    #                'paragraph_id': 'Xelt2CQGvUwL',
    #                'ide_task_id': 'Tehtävä1'}]

    for course in course_data:
        course_name = course.get("course_name")
        demo_paths = course.get("demo_paths", [])

        for i, demo in enumerate(demo_paths):
            demo_path = demo.get("path")
            full_path = os.path.join(user_location, course_name, demo_path)

            # Creates directory and parent directories if they don't exist
            os.makedirs(full_path, exist_ok=True)
            print(f"Folders created for {full_path}")

            # Call create_task_files for the last folder in demo_paths
            if i == len(demo_paths) - 1:
                create_task_files(test_task_data, full_path)


def check_path_validity():
    """
    Check if the input path is valid.

    :return: User selected path

    """
    while True:
        user_selected_path = input("Enter custom path where folder structure is created: ")
        if os.path.exists(user_selected_path) and os.access(user_selected_path, os.W_OK):
            return user_selected_path
        if user_selected_path.lower() in ["q", "quit"]:
            exit()
        if user_selected_path.lower() in ["pwd", "current"]:
            print(f"Current working directory: {os.getcwd()}")
        else:
            print(f"Invalid path or insufficient permissions for {user_selected_path} \nTry again.\n"
                  f"Enter 'q' to quit.\n"
                  f"Enter 'pwd' to print current working directory.")


# routes = Routes()

# Get course data
# user_course_data = routes.get_ide_courses()

# Users choice for custom path
# user_path = check_path_validity()<|MERGE_RESOLUTION|>--- conflicted
+++ resolved
@@ -91,7 +91,6 @@
         pass
 
 
-<<<<<<< HEAD
 def create_demo_tasks(course: Course):
     """
     Create all tasks in excercise.
@@ -111,13 +110,6 @@
     :param task_data: Validated task data
     :param course_name: course name
     :param demo_path: path to demo in TIM
-=======
-def create_demo_task(task_data: TaskData, course_name: str, demo_path: str):
-    """
-    Create a single demo.
-
-    :param task_data: Validated task data
->>>>>>> 67294bd9
 
     """
     # TODO: ehkä pitäsi vaan luoda kaikki demot kerralla
@@ -132,10 +124,8 @@
         files.append(item)
 
     demo_folder = demo_path.split("/")[-1]
-<<<<<<< HEAD
+
     # TODO: muuta toimimaan käyttäjän antamalla polulla
-=======
->>>>>>> 67294bd9
     folder_path = os.path.join(os.environ['HOME'], 'Desktop', course_name, demo_folder, task_data.header)
     create_files(files=files, folder_path=folder_path, demo_path=demo_path, overwrite=False)
     write_metadata(folder_path, task_data.ide_task_id, demo_path=demo_path)
