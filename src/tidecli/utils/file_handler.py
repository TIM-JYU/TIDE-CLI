--- conflicted
+++ resolved
@@ -1,31 +1,12 @@
 """Module for creating file structures for tasks and demos."""
 
 import json
-<<<<<<< HEAD
-=======
-import shutil
+import click.exceptions
+from pathlib import Path
+from tidecli.models.Course import Course
 from tidecli.api.routes import get_tasks_by_doc
-from tidecli.models.TaskData import TaskData
-from tidecli.models.TaskMetadata import TaskMetadata
-from tidecli.models.Course import Course
->>>>>>> 49db0ffa
-from pathlib import Path
-
-import click.exceptions
-
 from tidecli.models.TaskData import TaskData, TaskFile
-
-<<<<<<< HEAD
 METADATA_NAME = ".timdata"
-=======
-    :param course: Course object
-    """
-    for demo_path in course.demo_paths:
-        tasks = get_tasks_by_doc(demo_path)
-        for task in tasks:
-            create_demo_task(task_data=task, course_name=course.name, demo_path=demo_path, overwrite=False)
->>>>>>> 49db0ffa
-
 
 
 def create_task(
@@ -51,22 +32,11 @@
         user_folder = Path.cwd()
 
     end = Path(task_data.ide_task_id)
-
     end_path = Path(Path(task_data.path).parts[-1])
-
     end_path = end_path.joinpath(end)
 
-<<<<<<< HEAD
     # Add course path to create task path
     user_folder = user_folder.joinpath(end_path)
-=======
-    files = []
-    for task in task_data.task_files:
-        item = {
-            "code": task.content,
-            "path": task.file_name,
-        }
->>>>>>> 49db0ffa
 
     saved = save_file(
         file=task_data.task_files, save_path=user_folder, overwrite=overwrite
