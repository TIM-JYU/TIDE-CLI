"""Module for creating file structures for tasks and demos."""

__authors__ = ["Olli-Pekka Riikola, Olli Rutanen, Joni Sinokki"]
__license__ = "MIT"
__date__ = "11.5.2024"

import json
import click.exceptions
from pathlib import Path

from tidecli.models.task_data import TaskData, TaskFile

METADATA_NAME = ".timdata"
"""File to store metadata in task folder."""


def create_tasks(
    tasks: list[TaskData], overwrite: bool, user_path: str | None = None
) -> None:
    """
    Create multiple tasks.

    :param tasks: List of TaskData objects
    :param overwrite: Flag if overwrite
    :param user_path: Path to user given folder

    return: True if tasks are created, False if not
    """
    combined_tasks = combine_tasks(tasks)

    for task in combined_tasks:
        create_task(task=task, overwrite=overwrite, user_path=user_path)


def combine_tasks(tasks: list[TaskData]) -> list[TaskData]:
    """
    Combine tasks with same ide_task_id.

    :param tasks: List of TaskData objects
    return: List of TaskData objects
    """
    # Combine tasks with same ide_task_id
    tasks_by_ide_task_id = {}
    for t in tasks:
        ide_task_id = t.ide_task_id
        task_list = tasks_by_ide_task_id.get(ide_task_id, [])
        task_list.append(t)
        tasks_by_ide_task_id[ide_task_id] = task_list

    # Create new list with combined tasks
    combined_tasks = []
    for ide_task_id, task_list in tasks_by_ide_task_id.items():
        combined_tasks.append(
            TaskData(
                path=task_list[0].path,
                type=task_list[0].type,
                doc_id=task_list[0].doc_id,
                ide_task_id=ide_task_id,
                task_files=[f for t in task_list for f in t.task_files],
                stem=task_list[0].stem,
                header=task_list[0].header,
            )
        )

    return combined_tasks


<<<<<<< HEAD
def create_tasks(
    tasks: list[TaskData], overwrite: bool, user_path: str | None = None
) -> None:
    """
    Create multiple tasks.

    :param tasks: List of TaskData objects
    :param overwrite: Flag if overwrite
    :param user_path: Path to user given folder

    return: True if tasks are created, False if not
    """

    # Combines tasks with same ide_task_id
    combined_tasks = []
    combined_task_ids = []
    for i in tasks:
        if i.ide_task_id in combined_task_ids:
            continue
        same_ide_task_id = [i]
        i_task_id_ext = i.task_files[0].task_id_ext
        for y in tasks:
            y_task_id_ext = y.task_files[0].task_id_ext
            if y.ide_task_id == i.ide_task_id and i_task_id_ext != y_task_id_ext:
                same_ide_task_id.append(y)

        if len(same_ide_task_id) == 1:
            combined_tasks.append(same_ide_task_id[0])
            combined_task_ids.append(same_ide_task_id[0].ide_task_id)
        else:
            task_nfo = same_ide_task_id[0]
            task_files = [f for t in same_ide_task_id for f in t.task_files]

            task_nfo.task_files = task_files
            combined_tasks.append(task_nfo)
            combined_task_ids.append(task_nfo.ide_task_id)

    for task in combined_tasks:
        create_task(task=task, overwrite=overwrite, user_path=user_path)


def create_task(task: TaskData, overwrite: bool, user_path: str | None = None) -> bool:
=======
def create_task(
    task: TaskData, overwrite: bool, user_path: str | None = None
) -> bool:
>>>>>>> ec6ba567
    """
    Create a single task.

    :param task: TaskData object
    :param overwrite: Flag if overwrite
    :param user_path: Path to user given folder

    return: True if task is created, False if not
    """
<<<<<<< HEAD

=======
>>>>>>> ec6ba567
    # Sets path to current path or user given path
    if user_path:
        user_folder = Path.cwd() / user_path
    else:
        user_folder = Path.cwd()

<<<<<<< HEAD
    end = Path(task.ide_task_id)
    end_path = Path(Path(task.path).parts[-1])
    end_path = end_path.joinpath(end)

=======
>>>>>>> ec6ba567
    # Add course path to create task path
    user_folder = user_folder / Path(task.path).name / task.ide_task_id

    # Fix for tasks that have file_name without suffix
    for f in task.task_files:
        path = Path(f.file_name)
        suffix = path.suffix
        if suffix != "":
            continue
<<<<<<< HEAD

        file_type = task.run_type
        if file_type == "c++" or file_type == "cpp":
            f.file_name = f.file_name + ".cpp"

        if file_type == "cc":
            f.file_name = f.file_name + ".c"
=======
        f.file_name = add_suffix(f.file_name, task.run_type)
>>>>>>> ec6ba567

    saved = save_file(
        task_files=task.task_files, save_path=user_folder, overwrite=overwrite
    )

    if not saved:
        return False

    write_metadata(
        folder_path=user_folder,
        metadata=task,
    )

    return saved


<<<<<<< HEAD
def save_file(task_files: list[TaskFile], save_path: Path, overwrite=False) -> bool:
=======
def add_suffix(file_name: str, file_type: str) -> str:
>>>>>>> ec6ba567
    """
    Add suffix to file name if it is missing. Fix for C++ and C files.

<<<<<<< HEAD
    :param task_files: Dict or list of dicts. Contain name with file extension (.eg .py or .txt ...) and content
    :param save_path: Path to exercises in TIM
    :param overwrite: Flag if overwrite
=======
    TODO: Support more file types, should this be done in TIM?
>>>>>>> ec6ba567

    :param file_name: Name of the file
    :param file_type: Type of the file
    :return: File name with suffix
    """
    if file_type == "c++" or file_type == "cpp":
        return file_name + ".cpp"

<<<<<<< HEAD
    save_path.mkdir(parents=True, exist_ok=True)

    for f in task_files:
        file_path = save_path.joinpath(f.file_name)
        if file_path.exists():
            if not overwrite:
                click.echo(
                    f"File {file_path} already exists\nTo overwrite give tide task create -f {save_path}\n"
=======
    if file_type == "cc":
        return file_name + ".c"

    return file_name


def save_file(
    task_files: list[TaskFile], save_path: Path, overwrite=False
) -> bool:
    """
    Create files of tasks in the given path.

    :param task_files: Dict or list of dicts.
    Contain name with file extension (.eg .py or .txt ...) and content
    :param save_path: Path to exercises in TIM
    :param overwrite: Flag if overwrite
    """
    save_path.mkdir(parents=True, exist_ok=True)

    for f in task_files:
        file_path = save_path / f.file_name
        if file_path.exists():
            if not overwrite:
                click.echo(
                    f"File {file_path} already exists\nTo overwrite \
                    give tide task create -f {save_path}\n"
>>>>>>> ec6ba567
                )
                return False
        file_path.parent.mkdir(parents=True, exist_ok=True)
        with open(file_path, "w", encoding="utf-8") as file:
            file.write(f.content)
            file.close()
    click.echo(f"Task created in {save_path}")
    return True


def write_metadata(folder_path: Path, metadata: TaskData) -> None:
    """
    Write metadata.json to the given folder path.

    :param metadata: TaskData object
    :param folder_path: Path to folder to create metadata.json
    """
    metadata_path = Path(folder_path) / METADATA_NAME
    write_mode = "w"
    if metadata_path.exists():
        write_mode = "w"
    with open(metadata_path, write_mode, encoding="utf-8") as file:
        content = metadata.model_dump_json()
        file.write(content)
        file.close()


def create_file(item: dict, folder_path: Path, overwrite=False):
    """
    Create files of tasks in the given path.

    :param item: Single dict, contains file data
    :param folder_path: Path to folder to create task folder and file
    :param overwrite: Flag if overwrite

    """
    # By default, writemode is CREATE
    # If path exists already, write mode is WRITE (overwrites)
    if folder_path.exists():
        if not overwrite:
            raise click.ClickException(f"Folder {folder_path} already exists")

    # Write the file with desired writemode, CREATE or WRITE
    with open(folder_path, "x", encoding="utf-8") as file:
        file.write(item["code"])
        file.close()


def get_task_file_data(file_path: Path, metadata: TaskData) -> list[TaskFile]:
    """
    Get file data from the given path excluding .json files.

    :param metadata: TaskData object
    :param file_path: Path to the directory containing the files.
    :return: File data
    """
    task_files = metadata.task_files

    files_in_dir = [
        f
        for f in file_path.iterdir()
        if f.is_file() and not f.suffix == METADATA_NAME
    ]

    for f1 in task_files:
        for f2 in files_in_dir:
            if f1.file_name == f2.name:
                with open(f2, "r", encoding="utf-8") as answer_file:
                    f1.content = answer_file.read()

    return task_files


def get_metadata(metadata_path: Path) -> TaskData:
    """
    Get metadata from the given path.

    :param metadata_path: Path to the directory containing the
    metadata.json file.
    :return: Metadata
    :raises: ClickException if metadata not found
    """
    metadata_path = metadata_path / METADATA_NAME
    if not metadata_path.exists():
        raise click.ClickException(f"Metadata not found in {metadata_path}")
    try:
        with open(metadata_path, "r", encoding="utf-8") as file:
            metadata = json.load(file)
            return TaskData(**metadata)
    except Exception as e:
        raise click.ClickException(f"Error reading metadata: {e}")<|MERGE_RESOLUTION|>--- conflicted
+++ resolved
@@ -65,54 +65,9 @@
     return combined_tasks
 
 
-<<<<<<< HEAD
-def create_tasks(
-    tasks: list[TaskData], overwrite: bool, user_path: str | None = None
-) -> None:
-    """
-    Create multiple tasks.
-
-    :param tasks: List of TaskData objects
-    :param overwrite: Flag if overwrite
-    :param user_path: Path to user given folder
-
-    return: True if tasks are created, False if not
-    """
-
-    # Combines tasks with same ide_task_id
-    combined_tasks = []
-    combined_task_ids = []
-    for i in tasks:
-        if i.ide_task_id in combined_task_ids:
-            continue
-        same_ide_task_id = [i]
-        i_task_id_ext = i.task_files[0].task_id_ext
-        for y in tasks:
-            y_task_id_ext = y.task_files[0].task_id_ext
-            if y.ide_task_id == i.ide_task_id and i_task_id_ext != y_task_id_ext:
-                same_ide_task_id.append(y)
-
-        if len(same_ide_task_id) == 1:
-            combined_tasks.append(same_ide_task_id[0])
-            combined_task_ids.append(same_ide_task_id[0].ide_task_id)
-        else:
-            task_nfo = same_ide_task_id[0]
-            task_files = [f for t in same_ide_task_id for f in t.task_files]
-
-            task_nfo.task_files = task_files
-            combined_tasks.append(task_nfo)
-            combined_task_ids.append(task_nfo.ide_task_id)
-
-    for task in combined_tasks:
-        create_task(task=task, overwrite=overwrite, user_path=user_path)
-
-
-def create_task(task: TaskData, overwrite: bool, user_path: str | None = None) -> bool:
-=======
 def create_task(
     task: TaskData, overwrite: bool, user_path: str | None = None
 ) -> bool:
->>>>>>> ec6ba567
     """
     Create a single task.
 
@@ -122,23 +77,12 @@
 
     return: True if task is created, False if not
     """
-<<<<<<< HEAD
-
-=======
->>>>>>> ec6ba567
     # Sets path to current path or user given path
     if user_path:
         user_folder = Path.cwd() / user_path
     else:
         user_folder = Path.cwd()
 
-<<<<<<< HEAD
-    end = Path(task.ide_task_id)
-    end_path = Path(Path(task.path).parts[-1])
-    end_path = end_path.joinpath(end)
-
-=======
->>>>>>> ec6ba567
     # Add course path to create task path
     user_folder = user_folder / Path(task.path).name / task.ide_task_id
 
@@ -148,17 +92,7 @@
         suffix = path.suffix
         if suffix != "":
             continue
-<<<<<<< HEAD
-
-        file_type = task.run_type
-        if file_type == "c++" or file_type == "cpp":
-            f.file_name = f.file_name + ".cpp"
-
-        if file_type == "cc":
-            f.file_name = f.file_name + ".c"
-=======
         f.file_name = add_suffix(f.file_name, task.run_type)
->>>>>>> ec6ba567
 
     saved = save_file(
         task_files=task.task_files, save_path=user_folder, overwrite=overwrite
@@ -175,21 +109,11 @@
     return saved
 
 
-<<<<<<< HEAD
-def save_file(task_files: list[TaskFile], save_path: Path, overwrite=False) -> bool:
-=======
 def add_suffix(file_name: str, file_type: str) -> str:
->>>>>>> ec6ba567
     """
     Add suffix to file name if it is missing. Fix for C++ and C files.
 
-<<<<<<< HEAD
-    :param task_files: Dict or list of dicts. Contain name with file extension (.eg .py or .txt ...) and content
-    :param save_path: Path to exercises in TIM
-    :param overwrite: Flag if overwrite
-=======
     TODO: Support more file types, should this be done in TIM?
->>>>>>> ec6ba567
 
     :param file_name: Name of the file
     :param file_type: Type of the file
@@ -198,16 +122,6 @@
     if file_type == "c++" or file_type == "cpp":
         return file_name + ".cpp"
 
-<<<<<<< HEAD
-    save_path.mkdir(parents=True, exist_ok=True)
-
-    for f in task_files:
-        file_path = save_path.joinpath(f.file_name)
-        if file_path.exists():
-            if not overwrite:
-                click.echo(
-                    f"File {file_path} already exists\nTo overwrite give tide task create -f {save_path}\n"
-=======
     if file_type == "cc":
         return file_name + ".c"
 
@@ -234,7 +148,6 @@
                 click.echo(
                     f"File {file_path} already exists\nTo overwrite \
                     give tide task create -f {save_path}\n"
->>>>>>> ec6ba567
                 )
                 return False
         file_path.parent.mkdir(parents=True, exist_ok=True)
