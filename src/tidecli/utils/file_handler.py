--- conflicted
+++ resolved
@@ -258,7 +258,6 @@
     logger = Logger()
     task_files = metadata.task_files
 
-<<<<<<< HEAD
     files_in_dir = [
         f for f in file_path.iterdir() if f.is_file() and not f.suffix == METADATA_NAME
     ]
@@ -292,38 +291,6 @@
                         # Answer is submitted despite of complains.
                         f1.content = "\n".join(answer_gapcode)
                         # return []
-=======
-    # Disabling metadata validation for now. Some gap exercises are designed to allow editing outside the gap
-
-    # files_in_dir = [
-    #     f for f in file_path.iterdir() if f.is_file() and not f.suffix == METADATA_NAME
-    # ]
-    # for f1 in task_files:
-    #     for f2 in files_in_dir:
-    #         if f1.file_name == f2.name:
-    #             logger.debug(
-    #                 "Validating {0} against metadata content of task.".format(f2.name))
-    #             with open(f2, "r", encoding="utf-8") as answer_file:
-    #                 answer_content = answer_file.read()
-    #                 answer_bycode, answer_gapcode = split_file_contents(
-    #                     answer_content)
-    #                 metadata_bycode, metadata_gapcode = split_file_contents(
-    #                     f1.content
-    #                 )
-
-    #                 if len(metadata_bycode) == 0:
-    #                     f1.content = answer_content
-    #                     logger.info("Normal exercise, no gap found.")
-    #                     continue
-
-    #                 if validate_answer_file(answer_bycode, metadata_bycode):
-    #                     # TODO: tarvitaan lisää testitapauksia,
-    #                     logger.info("Gap-type exercise answer file is valid.")
-    #                     f1.content = "\n".join(answer_gapcode)
-    #                 else:
-    #                     logger.debug("Gap-type exercise answer not valid.")
-    #                     return []
->>>>>>> 810ab695
 
     return task_files
 
