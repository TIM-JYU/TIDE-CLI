--- conflicted
+++ resolved
@@ -276,14 +276,11 @@
                         f1.content
                     )
 
-<<<<<<< HEAD
-=======
                     if len(metadata_bycode) == 0:
                         f1.content = answer_content
                         logger.debug("Normal exercise, no gap found.")
                         continue
 
->>>>>>> 8faf2f69
                     if validate_answer_file(answer_bycode, metadata_bycode):
                         # TODO: tarvitaan lisää testitapauksia,
                         # Validator OK
